#define RSTRING_NOT_MODIFIED 1
#include <ruby.h>
#include <rubyio.h>
#include <openssl/bio.h>
#include <openssl/ssl.h>
#include <openssl/dh.h>
#include <openssl/err.h>

typedef struct {
  BIO* read;
  BIO* write;
  SSL* ssl;
  SSL_CTX* ctx;
} ms_conn;

void engine_free(ms_conn* conn) {
  SSL_free(conn->ssl);
  SSL_CTX_free(conn->ctx);

  free(conn);
}

ms_conn* engine_alloc(VALUE klass, VALUE* obj) {
  ms_conn* conn;

  *obj = Data_Make_Struct(klass, ms_conn, 0, engine_free, conn);

  conn->read = BIO_new(BIO_s_mem());
  BIO_set_nbio(conn->read, 1);

  conn->write = BIO_new(BIO_s_mem());
  BIO_set_nbio(conn->write, 1);

  conn->ssl = 0;
  conn->ctx = 0;

  return conn;
}

<<<<<<< HEAD
VALUE engine_init_server(VALUE self, VALUE mini_ssl_ctx) {
=======
DH *get_dh1024() {
  /* `openssl dhparam 1024 -C`
   * -----BEGIN DH PARAMETERS-----
   * MIGHAoGBALPwcEv0OstmQCZdfHw0N5r+07lmXMxkpQacy1blwj0LUqC+Divp6pBk
   * usTJ9W2/dOYr1X7zi6yXNLp4oLzc/31PUL3D9q8CpGS7vPz5gijKSw9BwCTT5z9+
   * KF9v46qw8XqT5HHV87sWFlGQcVFq+pEkA2kPikkKZ/X/CCcpCAV7AgEC
   * -----END DH PARAMETERS-----
   */
  static unsigned char dh1024_p[] = {
    0xB3,0xF0,0x70,0x4B,0xF4,0x3A,0xCB,0x66,0x40,0x26,0x5D,0x7C,
    0x7C,0x34,0x37,0x9A,0xFE,0xD3,0xB9,0x66,0x5C,0xCC,0x64,0xA5,
    0x06,0x9C,0xCB,0x56,0xE5,0xC2,0x3D,0x0B,0x52,0xA0,0xBE,0x0E,
    0x2B,0xE9,0xEA,0x90,0x64,0xBA,0xC4,0xC9,0xF5,0x6D,0xBF,0x74,
    0xE6,0x2B,0xD5,0x7E,0xF3,0x8B,0xAC,0x97,0x34,0xBA,0x78,0xA0,
    0xBC,0xDC,0xFF,0x7D,0x4F,0x50,0xBD,0xC3,0xF6,0xAF,0x02,0xA4,
    0x64,0xBB,0xBC,0xFC,0xF9,0x82,0x28,0xCA,0x4B,0x0F,0x41,0xC0,
    0x24,0xD3,0xE7,0x3F,0x7E,0x28,0x5F,0x6F,0xE3,0xAA,0xB0,0xF1,
    0x7A,0x93,0xE4,0x71,0xD5,0xF3,0xBB,0x16,0x16,0x51,0x90,0x71,
    0x51,0x6A,0xFA,0x91,0x24,0x03,0x69,0x0F,0x8A,0x49,0x0A,0x67,
    0xF5,0xFF,0x08,0x27,0x29,0x08,0x05,0x7B
  };
  static unsigned char dh1024_g[] = { 0x02 };

  DH *dh;
  dh = DH_new();
  dh->p = BN_bin2bn(dh1024_p, sizeof(dh1024_p), NULL);
  dh->g = BN_bin2bn(dh1024_g, sizeof(dh1024_g), NULL);

  if ((dh->p == NULL) || (dh->g == NULL)) {
    DH_free(dh);
    return NULL;
  }

  return dh;
}

VALUE engine_init_server(VALUE self, VALUE key, VALUE cert) {
>>>>>>> 7f9f2a0c
  VALUE obj;
  SSL_CTX* ctx;
  SSL* ssl;

  ms_conn* conn = engine_alloc(self, &obj);

  ID sym_key = rb_intern("key");
  VALUE key = rb_funcall(mini_ssl_ctx, sym_key, 0);

  ID sym_cert = rb_intern("cert");
  VALUE cert = rb_funcall(mini_ssl_ctx, sym_cert, 0);

  ctx = SSL_CTX_new(SSLv23_server_method());
  conn->ctx = ctx;

  SSL_CTX_use_certificate_file(ctx, RSTRING_PTR(cert), SSL_FILETYPE_PEM);
  SSL_CTX_use_PrivateKey_file(ctx, RSTRING_PTR(key), SSL_FILETYPE_PEM);
  
  SSL_CTX_set_options(ctx, SSL_OP_CIPHER_SERVER_PREFERENCE | SSL_OP_NO_SSLv2 | SSL_OP_SINGLE_DH_USE | SSL_OP_SINGLE_ECDH_USE);
  SSL_CTX_set_session_cache_mode(ctx, SSL_SESS_CACHE_OFF);

  SSL_CTX_set_cipher_list(ctx, "HIGH:!aNULL@STRENGTH");

  DH *dh = get_dh1024();
  SSL_CTX_set_tmp_dh(ctx, dh);

  EC_KEY *ecdh = EC_KEY_new_by_curve_name(NID_secp521r1);
  if (ecdh) {
    SSL_CTX_set_tmp_ecdh(ctx, ecdh);
    EC_KEY_free(ecdh);
  }

  ssl =  SSL_new(ctx);
  conn->ssl = ssl;

  /* SSL_set_verify(ssl, SSL_VERIFY_NONE, NULL); */

  SSL_set_bio(ssl, conn->read, conn->write);

  SSL_set_accept_state(ssl);
  return obj;
}

VALUE engine_init_client(VALUE klass) {
  VALUE obj;
  ms_conn* conn = engine_alloc(klass, &obj);

  conn->ctx = SSL_CTX_new(DTLSv1_method());
  conn->ssl = SSL_new(conn->ctx);
  SSL_set_verify(conn->ssl, SSL_VERIFY_NONE, NULL);

  SSL_set_bio(conn->ssl, conn->read, conn->write);

  SSL_set_connect_state(conn->ssl);
  return obj;
}

VALUE engine_inject(VALUE self, VALUE str) {
  ms_conn* conn;
  long used;

  Data_Get_Struct(self, ms_conn, conn);

  StringValue(str);

  used = BIO_write(conn->read, RSTRING_PTR(str), (int)RSTRING_LEN(str));

  if(used == 0 || used == -1) {
    return Qfalse;
  }

  return INT2FIX(used);
}

static VALUE eError;

void raise_error(SSL* ssl, int result) {
  int error = SSL_get_error(ssl, result);
  char* msg = ERR_error_string(error, NULL);

  ERR_clear_error();
  rb_raise(eError, "OpenSSL error: %s - %d", msg, error);
}

VALUE engine_read(VALUE self) {
  ms_conn* conn;
  char buf[512];
  int bytes, n;

  Data_Get_Struct(self, ms_conn, conn);

  bytes = SSL_read(conn->ssl, (void*)buf, sizeof(buf));

  if(bytes > 0) {
    return rb_str_new(buf, bytes);
  }

  if(SSL_want_read(conn->ssl)) return Qnil;

  if(SSL_get_error(conn->ssl, bytes) == SSL_ERROR_ZERO_RETURN) {
    rb_eof_error();
  }

  raise_error(conn->ssl, bytes);

  return Qnil;
}

VALUE engine_write(VALUE self, VALUE str) {
  ms_conn* conn;
  char buf[512];
  int bytes;

  Data_Get_Struct(self, ms_conn, conn);

  StringValue(str);

  bytes = SSL_write(conn->ssl, (void*)RSTRING_PTR(str), (int)RSTRING_LEN(str));
  if(bytes > 0) {
    return INT2FIX(bytes);
  }

  if(SSL_want_write(conn->ssl)) return Qnil;

  raise_error(conn->ssl, bytes);

  return Qnil;
}

VALUE engine_extract(VALUE self) {
  ms_conn* conn;
  int bytes;
  size_t pending;
  char buf[512];

  Data_Get_Struct(self, ms_conn, conn);

  pending = BIO_pending(conn->write);
  if(pending > 0) {
    bytes = BIO_read(conn->write, buf, sizeof(buf));
    if(bytes > 0) {
      return rb_str_new(buf, bytes);
    } else if(!BIO_should_retry(conn->write)) {
      raise_error(conn->ssl, bytes);
    }
  }

  return Qnil;
}

void Init_mini_ssl(VALUE puma) {
  VALUE mod, eng;

  SSL_library_init();
  OpenSSL_add_ssl_algorithms();
  SSL_load_error_strings();
  ERR_load_crypto_strings();
  
  mod = rb_define_module_under(puma, "MiniSSL");
  eng = rb_define_class_under(mod, "Engine", rb_cObject);

  eError = rb_define_class_under(mod, "SSLError", rb_eStandardError);

  rb_define_singleton_method(eng, "server", engine_init_server, 1);
  rb_define_singleton_method(eng, "client", engine_init_client, 0);

  rb_define_method(eng, "inject", engine_inject, 1);
  rb_define_method(eng, "read",  engine_read, 0);

  rb_define_method(eng, "write",  engine_write, 1);
  rb_define_method(eng, "extract", engine_extract, 0);
}<|MERGE_RESOLUTION|>--- conflicted
+++ resolved
@@ -37,9 +37,6 @@
   return conn;
 }
 
-<<<<<<< HEAD
-VALUE engine_init_server(VALUE self, VALUE mini_ssl_ctx) {
-=======
 DH *get_dh1024() {
   /* `openssl dhparam 1024 -C`
    * -----BEGIN DH PARAMETERS-----
@@ -76,8 +73,7 @@
   return dh;
 }
 
-VALUE engine_init_server(VALUE self, VALUE key, VALUE cert) {
->>>>>>> 7f9f2a0c
+VALUE engine_init_server(VALUE self, VALUE mini_ssl_ctx) {
   VALUE obj;
   SSL_CTX* ctx;
   SSL* ssl;
