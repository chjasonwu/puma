# frozen_string_literal: true

require 'puma/rack/builder'
require 'puma/plugin'
require 'puma/const'

module Puma

  module ConfigDefault
    DefaultRackup = "config.ru"

    DefaultTCPHost = "0.0.0.0"
    DefaultTCPPort = 9292
    DefaultWorkerTimeout = 60
    DefaultWorkerShutdownTimeout = 30
  end

  # A class used for storing "leveled" configuration options.
  #
  # In this class any "user" specified options take precedence over any
  # "file" specified options, take precedence over any "default" options.
  #
  # User input is preferred over "defaults":
  #   user_options    = { foo: "bar" }
  #   default_options = { foo: "zoo" }
  #   options = UserFileDefaultOptions.new(user_options, default_options)
  #   puts options[:foo]
  #   # => "bar"
  #
  # All values can be accessed via `all_of`
  #
  #   puts options.all_of(:foo)
  #   # => ["bar", "zoo"]
  #
  # A "file" option can be set. This config will be preferred over "default" options
  # but will defer to any available "user" specified options.
  #
  #   user_options    = { foo: "bar" }
  #   default_options = { rackup: "zoo.rb" }
  #   options = UserFileDefaultOptions.new(user_options, default_options)
  #   options.file_options[:rackup] = "sup.rb"
  #   puts options[:rackup]
  #   # => "sup.rb"
  #
  # The "default" options can be set via procs. These are resolved during runtime
  # via calls to `finalize_values`
  class UserFileDefaultOptions
    def initialize(user_options, default_options)
      @user_options    = user_options
      @file_options    = {}
      @default_options = default_options
    end

    attr_reader :user_options, :file_options, :default_options

    def [](key)
      return user_options[key]    if user_options.key?(key)
      return file_options[key]    if file_options.key?(key)
      return default_options[key] if default_options.key?(key)
    end

    def []=(key, value)
      user_options[key] = value
    end

    def fetch(key, default_value = nil)
      self[key] || default_value
    end

    def all_of(key)
      user    = user_options[key]
      file    = file_options[key]
      default = default_options[key]

      user    = [user]    unless user.is_a?(Array)
      file    = [file]    unless file.is_a?(Array)
      default = [default] unless default.is_a?(Array)

      user.compact!
      file.compact!
      default.compact!

      user + file + default
    end

    def finalize_values
      @default_options.each do |k,v|
        if v.respond_to? :call
          @default_options[k] = v.call
        end
      end
    end
  end

  # The main configuration class of Puma.
  #
  # It can be initialized with a set of "user" options and "default" options.
  # Defaults will be merged with `Configuration.puma_default_options`.
  #
  # This class works together with 2 main other classes the `UserFileDefaultOptions`
  # which stores configuration options in order so the precedence is that user
  # set configuration wins over "file" based configuration wins over "default"
  # configuration. These configurations are set via the `DSL` class. This
  # class powers the Puma config file syntax and does double duty as a configuration
  # DSL used by the `Puma::CLI` and Puma rack handler.
  #
  # It also handles loading plugins.
  #
  # > Note: `:port` and `:host` are not valid keys. By the time they make it to the
  #   configuration options they are expected to be incorporated into a `:binds` key.
  #   Under the hood the DSL maps `port` and `host` calls to `:binds`
  #
  #   config = Configuration.new({}) do |user_config, file_config, default_config|
  #     user_config.port 3003
  #   end
  #   config.load
  #   puts config.options[:port]
  #   # => 3003
  #
  # It is expected that `load` is called on the configuration instance after setting
  # config. This method expands any values in `config_file` and puts them into the
  # correct configuration option hash.
  #
  # Once all configuration is complete it is expected that `clamp` will be called
  # on the instance. This will expand any procs stored under "default" values. This
  # is done because an environment variable may have been modified while loading
  # configuration files.
  class Configuration
    include ConfigDefault

    def initialize(user_options={}, default_options = {}, &block)
      default_options = self.puma_default_options.merge(default_options)

      @options     = UserFileDefaultOptions.new(user_options, default_options)
      @plugins     = PluginLoader.new
      @user_dsl    = DSL.new(@options.user_options, self)
      @file_dsl    = DSL.new(@options.file_options, self)
      @default_dsl = DSL.new(@options.default_options, self)

			# 1. workers_supported - #Puma::Plugin.new.workers_supported?)
			workers_supported = !(Puma.jruby? || Puma.windows?)

			# 2. preload app
			if !@options[:prune_bundler]
				default_options[:preload_app] =(@options[:workers] > 1) && workers_supported 
			end

      if block
        configure(&block)
      end
    end

    attr_reader :options, :plugins

    def configure
      yield @user_dsl, @file_dsl, @default_dsl
    ensure
      @user_dsl._offer_plugins
      @file_dsl._offer_plugins
      @default_dsl._offer_plugins
    end

    def initialize_copy(other)
      @conf        = nil
      @cli_options = nil
      @options     = @options.dup
    end

    def flatten
      dup.flatten!
    end

    def flatten!
      @options = @options.flatten
      self
    end

    def default_max_threads
      return 5 if Puma.mri?
      16
    end

    def puma_default_options
      {
        :min_threads => Integer(ENV['PUMA_MIN_THREADS'] || ENV['MIN_THREADS'] || 0),
        :max_threads => Integer(ENV['PUMA_MAX_THREADS'] || ENV['MAX_THREADS'] || default_max_threads),
        :log_requests => false,
        :debug => false,
        :binds => ["tcp://#{DefaultTCPHost}:#{DefaultTCPPort}"],
<<<<<<< HEAD
        :workers => Integer(ENV['WEB_CONCURRENCY'] || 0),
        :daemon => false,
=======
        :workers => 0,
>>>>>>> 19b2a213
        :mode => :http,
        :worker_timeout => DefaultWorkerTimeout,
        :worker_boot_timeout => DefaultWorkerTimeout,
        :worker_shutdown_timeout => DefaultWorkerShutdownTimeout,
        :remote_address => :socket,
        :tag => method(:infer_tag),
        :environment => -> { ENV['RACK_ENV'] || ENV['RAILS_ENV'] || "development" },
        :rackup => DefaultRackup,
        :logger => STDOUT,
        :persistent_timeout => Const::PERSISTENT_TIMEOUT,
        :first_data_timeout => Const::FIRST_DATA_TIMEOUT,
        :raise_exception_on_sigterm => true
      }
    end

    def load
      config_files.each { |config_file| @file_dsl._load_from(config_file) }

      @options
    end

    def config_files
      files = @options.all_of(:config_files)

      return [] if files == ['-']
      return files if files.any?

      first_default_file = %W(config/puma/#{environment_str}.rb config/puma.rb).find do |f|
        File.exist?(f)
      end

      [first_default_file]
    end

    # Call once all configuration (included from rackup files)
    # is loaded to flesh out any defaults
    def clamp
      @options.finalize_values
    end

    # Injects the Configuration object into the env
    class ConfigMiddleware
      def initialize(config, app)
        @config = config
        @app = app
      end

      def call(env)
        env[Const::PUMA_CONFIG] = @config
        @app.call(env)
      end
    end

    # Indicate if there is a properly configured app
    #
    def app_configured?
      @options[:app] || File.exist?(rackup)
    end

    def rackup
      @options[:rackup]
    end

    # Load the specified rackup file, pull options from
    # the rackup file, and set @app.
    #
    def app
      found = options[:app] || load_rackup

      if @options[:log_requests]
        require 'puma/commonlogger'
        logger = @options[:logger]
        found = CommonLogger.new(found, logger)
      end

      ConfigMiddleware.new(self, found)
    end

    # Return which environment we're running in
    def environment
      @options[:environment]
    end

    def environment_str
      environment.respond_to?(:call) ? environment.call : environment
    end

    def load_plugin(name)
      @plugins.create name
    end

    def run_hooks(key, arg, events)
      @options.all_of(key).each do |b|
        begin
          b.call arg
        rescue => e
          events.log "WARNING hook #{key} failed with exception (#{e.class}) #{e.message}"
          events.debug e.backtrace.join("\n")
        end
      end
    end

    def self.temp_path
      require 'tmpdir'

      t = (Time.now.to_f * 1000).to_i
      "#{Dir.tmpdir}/puma-status-#{t}-#{$$}"
    end

    private

    def infer_tag
      File.basename(Dir.getwd)
    end

    # Load and use the normal Rack builder if we can, otherwise
    # fallback to our minimal version.
    def rack_builder
      # Load bundler now if we can so that we can pickup rack from
      # a Gemfile
      if ENV.key? 'PUMA_BUNDLER_PRUNED'
        begin
          require 'bundler/setup'
        rescue LoadError
        end
      end

      begin
        require 'rack'
        require 'rack/builder'
      rescue LoadError
        # ok, use builtin version
        return Puma::Rack::Builder
      else
        return ::Rack::Builder
      end
    end

    def load_rackup
      raise "Missing rackup file '#{rackup}'" unless File.exist?(rackup)

      rack_app, rack_options = rack_builder.parse_file(rackup)
      @options.file_options.merge!(rack_options)

      config_ru_binds = []
      rack_options.each do |k, v|
        config_ru_binds << v if k.to_s.start_with?("bind")
      end

      @options.file_options[:binds] = config_ru_binds unless config_ru_binds.empty?

      rack_app
    end

    def self.random_token
      require 'securerandom' unless defined?(SecureRandom)

      SecureRandom.hex(16)
    end
  end
end

require 'puma/dsl'<|MERGE_RESOLUTION|>--- conflicted
+++ resolved
@@ -187,12 +187,8 @@
         :log_requests => false,
         :debug => false,
         :binds => ["tcp://#{DefaultTCPHost}:#{DefaultTCPPort}"],
-<<<<<<< HEAD
         :workers => Integer(ENV['WEB_CONCURRENCY'] || 0),
         :daemon => false,
-=======
-        :workers => 0,
->>>>>>> 19b2a213
         :mode => :http,
         :worker_timeout => DefaultWorkerTimeout,
         :worker_boot_timeout => DefaultWorkerTimeout,
