--- conflicted
+++ resolved
@@ -110,11 +110,8 @@
 
           has_options = false
           server.valid_options.each do |name, description|
-<<<<<<< HEAD
-            next if name.to_s =~/^(Host|Port)[^a-zA-Z]/ # ignore handler's host and port options, we do our own.
-=======
             next if name.to_s =~ /^(Host|Port)[^a-zA-Z]/ # ignore handler's host and port options, we do our own.
->>>>>>> 1a3224f9
+
             info << "  -O %-21s %s" % [name, description]
             has_options = true
           end
