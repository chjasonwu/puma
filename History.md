## 5.0.0

* Features
  * EXPERIMENTAL: Add `fork_worker` option and `refork` command for reduced memory usage by forking from a worker process instead of the master process. (#2099)
  * EXPERIMENTAL: Added `wait_for_less_busy_worker` config. This may reduce latency on MRI through inserting a small delay before re-listening on the socket if worker is busy (#2079).
  * EXPERIMENTAL: Added `nakayoshi_fork` option. Reduce memory usage in preloaded cluster-mode apps by GCing before fork and compacting, where available. (#2093, #2256)
  * Added pumactl `thread-backtraces` command to print thread backtraces (#2054)
  * Added incrementing `requests_count` to `Puma.stats`. (#2106)
  * Increased maximum URI path length from 2048 to 8196 bytes (#2167)
  * `lowlevel_error_handler` is now called during a forced threadpool shutdown, and if a callable with 3 arguments is set, we now also pass the status code (#2203)
  * Faster phased restart and worker timeout (#2220)
  * Added `state_permission` to config DSL to set state file permissions (#2238)
  * Added `Puma.stats_hash`, which returns a stats in Hash instead of a JSON string (#2086, #2253)
  * `rack.multithread` and `rack.multiprocess` now dynamically resolved by `max_thread` and `workers` respectively (#2288)

* Deprecations, Removals and Breaking API Changes
  * `--control` has been removed. Use `--control-url` (#1487)
<<<<<<< HEAD
  * `worker_directory` has been removed. Use `directory`.
  * min_threads now set by environment variables PUMA_MIN_THREADS and MIN_THREADS. (#2143)
  * max_threads now set by environment variables PUMA_MAX_THREADS and MAX_THREADS. (#2143)
  * max_threads default to 5 in MRI or 16 for all other interpreters. (#2143)
  * preload by default if workers > 1 (#2143)
  * Puma::Plugin.workers_supported? has been removed. Use Puma.forkable? instead. (#2143)
  * `tcp_mode` has been removed without replacement. (#2169)
  * Daemonization has been removed without replacement. (#2170)
  * Changed #connected_port to #connected_ports (#2076)
  * Configuration: `environment` is read from `RAILS_ENV`, if `RACK_ENV` can't be found (#2022)
=======
  * `worker_directory` has been removed. Use `directory`
  * Log binding on http:// for TCP bindings to make it clickable
>>>>>>> 4ecd9359

* Bugfixes
  * Close client http connections made to an ssl server with TLSv1.3 (#2116)
  * Do not set user_config to quiet by default to allow for file config (#2074)
  * Always close SSL connection in Puma::ControlCLI (#2211)
  * Windows update extconf.rb for use with ssp and varied Ruby/MSYS2 combinations (#2069)
  * Ensure control server Unix socket is closed on shutdown (#2112)
  * Preserve `BUNDLE_GEMFILE` env var when using `prune_bundler` (#1893)
  * Send 408 request timeout even when queue requests is disabled (#2119)
  * Rescue IO::WaitReadable instead of EAGAIN for blocking read (#2121)
  * Ensure `BUNDLE_GEMFILE` is unspecified in workers if unspecified in master when using `prune_bundler` (#2154)
  * Rescue and log exceptions in hooks defined by users (on_worker_boot, after_worker_fork etc) (#1551)
  * Read directly from the socket in #read_and_drop to avoid raising further SSL errors (#2198)
  * Set `Connection: closed` header when queue requests is disabled (#2216)
  * Pass queued requests to thread pool on server shutdown (#2122)
  * Fixed a few minor concurrency bugs in ThreadPool that may have affected non-GVL Rubies (#2220)
  * Fix `out_of_band` hook never executed if the number of worker threads is > 1 (#2177)
  * Fix ThreadPool#shutdown timeout accuracy (#2221)
  * Fix `UserFileDefaultOptions#fetch` to properly use `default` (#2233)
  * Improvements to `out_of_band` hook (#2234)
  * Prefer the rackup file specified by the CLI (#2225)
  * Fix for spawning subprocesses with fork_worker option (#2267)
  * Set `CONTENT_LENGTH` for chunked requests (#2287)

* Refactor
  * Remove unused loader argument from Plugin initializer (#2095)
  * Simplify `Configuration.random_token` and remove insecure fallback (#2102)
  * Simplify `Runner#start_control` URL parsing (#2111)
  * Removed the IOBuffer extension and replaced with Ruby (#1980)
  * Update `Rack::Handler::Puma.run` to use `**options` (#2189)
  * ThreadPool concurrency refactoring (#2220)
  * JSON parse cluster worker stats instead of regex (#2124)
  * Support parallel tests in verbose progress reporting (#2223)
  * Refactor error handling in server accept loop (#2239)
  
## 4.3.4/4.3.5 and 3.12.5/3.12.6 / 2020-05-22

Each patchlevel release contains a separate security fix. We recommend simply upgrading to 4.3.5/3.12.6.

* Security
  * Fix: Fixed two separate HTTP smuggling vulnerabilities that used the Transfer-Encoding header. CVE-2020-11076 and CVE-2020-11077.

## 4.3.3 and 3.12.4 / 2020-02-28

* Bugfixes
  * Fix: Fixes a problem where we weren't splitting headers correctly on newlines (#2132)
* Security
  * Fix: Prevent HTTP Response splitting via CR in early hints. CVE-2020-5249.

## 4.3.2 and 3.12.3 / 2020-02-27 (YANKED)

* Security
  * Fix: Prevent HTTP Response splitting via CR/LF in header values. CVE-2020-5247.

## 4.3.1 and 3.12.2 / 2019-12-05

* Security
  * Fix: a poorly-behaved client could use keepalive requests to monopolize Puma's reactor and create a denial of service attack. CVE-2019-16770.

## 4.3.0 / 2019-11-07

* Features
  * Strip whitespace at end of HTTP headers (#2010)
  * Optimize HTTP parser for JRuby (#2012)
  * Add SSL support for the control app and cli (#2046, #2052)

* Bugfixes
  * Fix Errno::EINVAL when SSL is enabled and browser rejects cert (#1564)
  * Fix pumactl defaulting puma to development if an environment was not specified (#2035)
  * Fix closing file stream when reading pid from pidfile (#2048)
  * Fix a typo in configuration option `--extra_runtime_dependencies` (#2050)

## 4.2.1 / 2019-10-07

* 3 bugfixes
  * Fix socket activation of systemd (pre-existing) unix binder files (#1842, #1988)
  * Deal with multiple calls to bind correctly (#1986, #1994, #2006)
  * Accepts symbols for `verify_mode` (#1222)

## 4.2.0 / 2019-09-23

* 6 features
  * Pumactl has a new -e environment option and reads `config/puma/<environment>.rb` config files (#1885)
  * Semicolons are now allowed in URL paths (MRI only), useful for Angular or Redmine (#1934)
  * Allow extra dependencies to be defined when using prune_bundler (#1105)
  * Puma now reports the correct port when binding to port 0, also reports other listeners when binding to localhost (#1786)
  * Sending SIGINFO to any Puma worker now prints currently active threads and their backtraces (#1320)
  * Puma threads all now have their name set on Ruby 2.3+ (#1968)
* 4 bugfixes
  * Fix some misbehavior with phased restart and externally SIGTERMed workers (#1908, #1952)
  * Fix socket closing on error (#1941)
  * Removed unnecessary SIGINT trap for JRuby that caused some race conditions (#1961)
  * Fix socket files being left around after process stopped (#1970)
* Absolutely thousands of lines of test improvements and fixes thanks to @MSP-Greg

## 4.1.1 / 2019-09-05

* 3 bugfixes
  * Revert our attempt to not dup STDOUT/STDERR (#1946)
  * Fix socket close on error (#1941)
  * Fix workers not shutting down correctly (#1908)

## 4.1.0 / 2019-08-08

* 4 features
  * Add REQUEST_PATH on parse error message (#1831)
  * You can now easily add custom log formatters with the `log_formatter` config option (#1816)
  * Puma.stats now provides process start times (#1844)
  * Add support for disabling TLSv1.1 (#1836)

* 7 bugfixes
  * Fix issue where Puma was creating zombie process entries (#1887)
  * Fix bugs with line-endings and chunked encoding (#1812)
  * RACK_URL_SCHEME is now set correctly in all conditions (#1491)
  * We no longer mutate global STDOUT/STDERR, particularly the sync setting (#1837)
  * SSL read_nonblock no longer blocks (#1857)
  * Swallow connection errors when sending early hints (#1822)
  * Backtrace no longer dumped when invalid pumactl commands are run (#1863)

* 5 other
  * Avoid casting worker_timeout twice (#1838)
  * Removed a call to private that wasn't doing anything (#1882)
  * README, Rakefile, docs and test cleanups (#1848, #1847, #1846, #1853, #1859, #1850, #1866, #1870, #1872, #1833, #1888)
  * Puma.io has proper documentation now (https://puma.io/puma/)
  * Added the Contributor Covenant CoC

* 1 known issue
  * Some users are still experiencing issues surrounding socket activation and Unix sockets (#1842)

## 4.0.1 / 2019-07-11

* 2 bugfixes
  * Fix socket removed after reload - should fix problems with systemd socket activation. (#1829)
  * Add extconf tests for DTLS_method & TLS_server_method, use in minissl.rb. Should fix "undefined symbol: DTLS_method" when compiling against old OpenSSL versions. (#1832)
* 1 other
  * Removed unnecessary RUBY_VERSION checks. (#1827)

## 4.0.0 / 2019-06-25

* 9 features
  * Add support for disabling TLSv1.0 (#1562)
  * Request body read time metric (#1569)
  * Add out_of_band hook (#1648)
  * Re-implement (native) IOBuffer for JRuby (#1691)
  * Min worker timeout (#1716)
  * Add option to suppress SignalException on SIGTERM (#1690)
  * Allow mutual TLS CA to be set using `ssl_bind` DSL (#1689)
  * Reactor now uses nio4r instead of `select` (#1728)
  * Add status to pumactl with pidfile (#1824)

* 10 bugfixes
  * Do not accept new requests on shutdown (#1685, #1808)
  * Fix 3 corner cases when request body is chunked (#1508)
  * Change pid existence check's condition branches (#1650)
  * Don't call .stop on a server that doesn't exist (#1655)
  * Implemented NID_X9_62_prime256v1 (P-256) curve over P-521 (#1671)
  * Fix @notify.close can't modify frozen IOError (RuntimeError) (#1583)
  * Fix Java 8 support (#1773)
  * Fix error `uninitialized constant Puma::Cluster` (#1731)
  * Fix `not_token` being able to be set to true (#1803)
  * Fix "Hang on SIGTERM with ruby 2.6 in clustered mode" ([PR #1741], [#1674], [#1720], [#1730], [#1755])

[PR #1741]: https://github.com/puma/puma/pull/1741
[#1674]: https://github.com/puma/puma/issues/1674
[#1720]: https://github.com/puma/puma/issues/1720
[#1730]: https://github.com/puma/puma/issues/1730
[#1755]: https://github.com/puma/puma/issues/1755

## 3.12.1 / 2019-03-19

* 1 features
  * Internal strings are frozen (#1649)
* 3 bugfixes
  * Fix chunked ending check (#1607)
  * Rack handler should use provided default host (#1700)
  * Better support for detecting runtimes that support `fork` (#1630)

## 3.12.0 / 2018-07-13

* 5 features:
  * You can now specify which SSL ciphers the server should support, default is unchanged (#1478)
  * The setting for Puma's `max_threads` is now in `Puma.stats` (#1604)
  * Pool capacity is now in `Puma.stats` (#1579)
  * Installs restricted to Ruby 2.2+ (#1506)
  * `--control` is now deprecated in favor of `--control-url` (#1487)

* 2 bugfixes:
  * Workers will no longer accept more web requests than they have capacity to process. This prevents an issue where one worker would accept lots of requests while starving other workers (#1563)
  * In a test env puma now emits the stack on an exception (#1557)

## 3.11.4 / 2018-04-12

* 2 features:
  * Manage puma as a service using rc.d (#1529)
  * Server stats are now available from a top level method (#1532)
* 5 bugfixes:
  * Fix parsing CLI options (#1482)
  * Order of stderr and stdout is made before redirecting to a log file (#1511)
  * Init.d fix of `ps -p` to check if pid exists (#1545)
  * Early hints bugfix (#1550)
  * Purge interrupt queue when closing socket fails (#1553)

## 3.11.3 / 2018-03-05

* 3 bugfixes:
  * Add closed? to MiniSSL::Socket for use in reactor (#1510)
  * Handle EOFError at the toplevel of the server threads (#1524) (#1507)
  * Deal with zero sized bodies when using SSL (#1483)

## 3.11.2 / 2018-01-19

* 1 bugfix:
  * Deal with read\_nonblock returning nil early

## 3.11.1 / 2018-01-18

* 1 bugfix:
  * Handle read\_nonblock returning nil when the socket close (#1502)

## 3.11.0 / 2017-11-20

* 2 features:
  * HTTP 103 Early Hints (#1403)
  * 421/451 status codes now have correct status messages attached (#1435)

* 9 bugfixes:
  * Environment config files (/config/puma/<ENV>.rb) load correctly (#1340)
  * Specify windows dependencies correctly (#1434, #1436)
  * puma/events required in test helper (#1418)
  * Correct control CLI's option help text (#1416)
  * Remove a warning for unused variable in mini_ssl (#1409)
  * Correct pumactl docs argument ordering (#1427)
  * Fix an uninitialized variable warning in server.rb (#1430)
  * Fix docs typo/error in Launcher init (#1429)
  * Deal with leading spaces in RUBYOPT (#1455)

* 2 other:
  * Add docs about internals (#1425, #1452)
  * Tons of test fixes from @MSP-Greg (#1439, #1442, #1464)

## 3.10.0 / 2017-08-17

* 3 features:
  * The status server has a new /gc and /gc-status command. (#1384)
  * The persistent and first data timeouts are now configurable (#1111)
  * Implemented RFC 2324 (#1392)

* 12 bugfixes:
  * Not really a Puma bug, but @NickolasVashchenko created a gem to workaround a Ruby bug that some users of Puma may be experiencing. See README for more. (#1347)
  * Fix hangups with SSL and persistent connections. (#1334)
  * Fix Rails double-binding to a port (#1383)
  * Fix incorrect thread names (#1368)
  * Fix issues with /etc/hosts and JRuby where localhost addresses were not correct. (#1318)
  * Fix compatibility with RUBYOPT="--enable-frozen-string-literal" (#1376)
  * Fixed some compiler warnings (#1388)
  * We actually run the integration tests in CI now (#1390)
  * No longer shipping unnecessary directories in the gemfile (#1391)
  * If RUBYOPT is nil, we no longer blow up on restart. (#1385)
  * Correct response to SIGINT (#1377)
  * Proper exit code returned when we receive a TERM signal (#1337)

* 3 refactors:
  * Various test improvements from @grosser
  * Rubocop (#1325)
  * Hoe has been removed (#1395)

* 1 known issue:
  * Socket activation doesn't work in JRuby. Their fault, not ours. (#1367)

## 3.9.1 / 2017-06-03

* 2 bugfixes:
  * Fixed compatibility with older Bundler versions (#1314)
  * Some internal test/development cleanup (#1311, #1313)

## 3.9.0 / 2017-06-01

* 2 features:
  * The ENV is now reset to its original values when Puma restarts via USR1/USR2 (#1260) (MRI only, no JRuby support)
  * Puma will no longer accept more clients than the maximum number of threads. (#1278)

* 9 bugfixes:
  * Reduce information leakage by preventing HTTP parse errors from writing environment hashes to STDERR (#1306)
  * Fix SSL/WebSocket compatibility (#1274)
  * HTTP headers with empty values are no longer omitted from responses. (#1261)
  * Fix a Rack env key which was set to nil. (#1259)
  * peercert has been implemented for JRuby (#1248)
  * Fix port settings when using rails s (#1277, #1290)
  * Fix compat w/LibreSSL (#1285)
  * Fix restarting Puma w/symlinks and a new Gemfile (#1282)
  * Replace Dir.exists? with Dir.exist? (#1294)

* 1 known issue:
  * A bug in MRI 2.2+ can result in IOError: stream closed. See #1206. This issue has existed since at least Puma 3.6, and probably further back.

* 1 refactor:
  * Lots of test fixups from @grosser.

## 3.8.2 / 2017-03-14

* 1 bugfix:
  * Deal with getsockopt with TCP\_INFO failing for sockets that say they're TCP but aren't really. (#1241)

## 3.8.1 / 2017-03-10

* 1 bugfix:
  * Remove method call to method that no longer exists (#1239)

## 3.8.0 / 2017-03-09

* 2 bugfixes:
  * Port from rack handler does not take precedence over config file in Rails 5.1.0.beta2+ and 5.0.1.rc3+ (#1234)
  * The `tmp/restart.txt` plugin no longer restricts the user from running more than one server from the same folder at a time (#1226)

* 1 feature:
  * Closed clients are aborted to save capacity (#1227)

* 1 refactor:
  * Bundler is no longer a dependency from tests (#1213)

## 3.7.1 / 2017-02-20

* 2 bugfixes:
  * Fix typo which blew up MiniSSL (#1182)
  * Stop overriding command-line options with the config file (#1203)

## 3.7.0 / 2017-01-04

* 6 minor features:
  * Allow rack handler to accept ssl host. (#1129)
  * Refactor TTOU processing. TTOU now handles multiple signals at once. (#1165)
  * Pickup any remaining chunk data as the next request.
  * Prevent short term thread churn - increased auto trim default to 30 seconds.
  * Raise error when `stdout` or `stderr` is not writable. (#1175)
  * Add Rack 2.0 support to gemspec. (#1068)

* 5 refactors:
  * Compare host and server name only once per call. (#1091)
  * Minor refactor on Thread pool (#1088)
  * Removed a ton of unused constants, variables and files.
  * Use MRI macros when allocating heap memory
  * Use hooks for on\_booted event. (#1160)

* 14 bugfixes:
  * Add eof? method to NullIO? (#1169)
  * Fix Puma startup in provided init.d script (#1061)
  * Fix default SSL mode back to none. (#1036)
  * Fixed the issue of @listeners getting nil io (#1120)
  * Make `get_dh1024` compatible with OpenSSL v1.1.0 (#1178)
  * More gracefully deal with SSL sessions. Fixes #1002
  * Move puma.rb to just autoloads. Fixes #1063
  * MiniSSL: Provide write as <<. Fixes #1089
  * Prune bundler should inherit fds (#1114)
  * Replace use of Process.getpgid which does not behave as intended on all platforms (#1110)
  * Transfer encoding header should be downcased before comparison (#1135)
  * Use same write log logic for hijacked requests. (#1081)
  * Fix `uninitialized constant Puma::StateFile` (#1138)
  * Fix access priorities of each level in LeveledOptions (#1118)

* 3 others:

  * Lots of tests added/fixed/improved. Switched to Minitest from Test::Unit. Big thanks to @frodsan.
  * Lots of documentation added/improved.
  * Add license indicators to the HTTP extension. (#1075)

## 3.6.2 / 2016-11-22

* 1 bug fix:

  * Revert #1118/Fix access priorities of each level in LeveledOptions. This
    had an unintentional side effect of changing the importance of command line
    options, such as -p.

## 3.6.1 / 2016-11-21

* 8 bug fixes:

  * Fix Puma start in init.d script.
  * Fix default SSL mode back to none. Fixes #1036
  * Fixed the issue of @listeners getting nil io, fix rails restart (#1120)
  * More gracefully deal with SSL sessions. Fixes #1002
  * Prevent short term thread churn.
  * Provide write as <<. Fixes #1089
  * Fix access priorities of each level in LeveledOptions - fixes TTIN.
  * Stub description files updated for init.d.

* 2 new project committers:

  * Nate Berkopec (@nateberkopec)
  * Richard Schneeman (@schneems)

## 3.6.0 / 2016-07-24

* 12 bug fixes:
  * Add ability to detect a shutting down server. Fixes #932
  * Add support for Expect: 100-continue. Fixes #519
  * Check SSLContext better. Fixes #828
  * Clarify behavior of '-t num'. Fixes #984
  * Don't default to VERIFY_PEER. Fixes #1028
  * Don't use ENV['PWD'] on windows. Fixes #1023
  * Enlarge the scope of catching app exceptions. Fixes #1027
  * Execute background hooks after daemonizing. Fixes #925
  * Handle HUP as a stop unless there is IO redirection. Fixes #911
  * Implement chunked request handling. Fixes #620
  * Just rescue exception to return a 500. Fixes #1027
  * Redirect IO in the jruby daemon mode. Fixes #778

## 3.5.2 / 2016-07-20

* 1 bug fix:
  * Don't let persistent_timeout be nil

* 1 PR merged:
  * Merge pull request #1021 from benzrf/patch-1

## 3.5.1 / 2016-07-20

* 1 bug fix:
  * Be sure to only listen on host:port combos once. Fixes #1022

## 3.5.0 / 2016-07-18

* 1 minor features:
  * Allow persistent_timeout to be configured via the dsl.

* 9 bug fixes:
  * Allow a bare % in a query string. Fixes #958
  * Explicitly listen on all localhost addresses. Fixes #782
  * Fix `TCPLogger` log error in tcp cluster mode.
  * Fix puma/puma#968 Cannot bind SSL port due to missing verify_mode option
  * Fix puma/puma#968 Default verify_mode to peer
  * Log any exceptions in ThreadPool. Fixes #1010
  * Silence connection errors in the reactor. Fixes #959
  * Tiny fixes in hook documentation for #840
  * It should not log requests if we want it to be quiet

* 5 doc fixes:
  * Add How to stop Puma on Heroku using plugins to the example directory
  * Provide both hot and phased restart in jungle script
  * Update reference to the instances management script
  * Update default number of threads
  * Fix typo in example config

* 14 PRs merged:
  * Merge pull request #1007 from willnet/patch-1
  * Merge pull request #1014 from jeznet/patch-1
  * Merge pull request #1015 from bf4/patch-1
  * Merge pull request #1017 from jorihardman/configurable_persistent_timeout
  * Merge pull request #954 from jf/master
  * Merge pull request #955 from jf/add-request-info-to-standard-error-rescue
  * Merge pull request #956 from maxkwallace/master
  * Merge pull request #960 from kmayer/kmayer-plugins-heroku-restart
  * Merge pull request #969 from frankwong15/master
  * Merge pull request #970 from willnet/delete-blank-document
  * Merge pull request #974 from rocketjob/feature/name_threads
  * Merge pull request #977 from snow/master
  * Merge pull request #981 from zach-chai/patch-1
  * Merge pull request #993 from scorix/master

## 3.4.0 / 2016-04-07

* 2 minor features:
  * Add ability to force threads to stop on shutdown. Fixes #938
  * Detect and commit seppuku when fork(2) fails. Fixes #529

* 3 unknowns:
  * Ignore errors trying to update the backport tables. Fixes #788
  * Invoke the lowlevel_error in more places to allow for exception tracking. Fixes #894
  * Update the query string when an absolute URI is used. Fixes #937

* 5 doc fixes:
  * Add Process Monitors section to top-level README
  * Better document the hooks. Fixes #840
  * docs/system.md sample config refinements and elaborations
  * Fix typos at couple of places.
  * Cleanup warnings

* 3 PRs merged:
  * Merge pull request #945 from dekellum/systemd-docs-refined
  * Merge pull request #946 from vipulnsward/rm-pid
  * Merge pull request #947 from vipulnsward/housekeeping-typos

## 3.3.0 / 2016-04-05

* 2 minor features:
  * Allow overriding options of Configuration object
  * Rename to inherit_ssl_listener like inherit_tcp|unix

* 2 doc fixes:
  * Add docs/systemd.md (with socket activation sub-section)
  * Document UNIX signals with cluster on README.md

* 3 PRs merged:
  * Merge pull request #936 from prathamesh-sonpatki/allow-overriding-config-options
  * Merge pull request #940 from kyledrake/signalsdoc
  * Merge pull request #942 from dekellum/socket-activate-improve

## 3.2.0 / 2016-03-20

* 1 deprecation removal:
  * Delete capistrano.rb

* 3 bug fixes:
  * Detect gems.rb as well as Gemfile
  * Simplify and fix logic for directory to use when restarting for all phases
  * Speed up phased-restart start

* 2 PRs merged:
  * Merge pull request #927 from jlecour/gemfile_variants
  * Merge pull request #931 from joneslee85/patch-10

## 3.1.1 / 2016-03-17

* 4 bug fixes:
  * Disable USR1 usage on JRuby
  * Fixes #922 - Correctly define file encoding as UTF-8
  * Set a more explicit SERVER_SOFTWARE Rack variable
  * Show RUBY_ENGINE_VERSION if available. Fixes #923

* 3 PRs merged:
  * Merge pull request #912 from tricknotes/fix-allow-failures-in-travis-yml
  * Merge pull request #921 from swrobel/patch-1
  * Merge pull request #924 from tbrisker/patch-1

## 3.1.0 / 2016-03-05

* 1 minor feature:
  * Add 'import' directive to config file. Fixes #916

* 5 bug fixes:
  * Add 'fetch' to options. Fixes #913
  * Fix jruby daemonization. Fixes #918
  * Recreate the proper args manually. Fixes #910
  * Require 'time' to get iso8601. Fixes #914

## 3.0.2 / 2016-02-26

* 5 bug fixes:

  * Fix 'undefined local variable or method `pid` for #<Puma::ControlCLI:0x007f185fcef968>' when execute pumactl with `--pid` option.
  * Fix 'undefined method `windows?` for Puma:Module' when execute pumactl.
  * Harden tmp_restart against errors related to the restart file
  * Make `plugin :tmp_restart` behavior correct in Windows.
  * fix uninitialized constant Puma::ControlCLI::StateFile

* 3 PRs merged:

  * Merge pull request #901 from mitto/fix-pumactl-uninitialized-constant-statefile
  * Merge pull request #902 from corrupt952/fix_undefined_method_and_variable_when_execute_pumactl
  * Merge pull request #905 from Eric-Guo/master

## 3.0.1 / 2016-02-25

* 1 bug fix:

  * Removed the experimental support for async.callback as it broke
    websockets entirely. Seems no server has both hijack and async.callback
    and thus faye is totally confused what to do and doesn't work.

## 3.0.0 / 2016-02-25

* 2 major changes:

  * Ruby pre-2.0 is no longer supported. We'll do our best to not add
    features that break those rubies but will no longer be testing
    with them.
  * Don't log requests by default. Fixes #852

* 2 major features:

  * Plugin support! Plugins can interact with configuration as well
    as provide augment server functionality!
  * Experimental env['async.callback'] support

* 4 minor features:

  * Listen to unix socket with provided backlog if any
  * Improves the clustered stats to report worker stats
  * Pass the env to the lowlevel_error handler. Fixes #854
  * Treat path-like hosts as unix sockets. Fixes #824

* 5 bug fixes:

  * Clean thread locals when using keepalive. Fixes #823
  * Cleanup compiler warnings. Fixes #815
  * Expose closed? for use by the reactor. Fixes #835
  * Move signal handlers to separate method to prevent space leak. Fixes #798
  * Signal not full on worker exit #876

* 5 doc fixes:

  * Update README.md with various grammar fixes
  * Use newest version of Minitest
  * Add directory configuration docs, fix typo [ci skip]
  * Remove old COPYING notice. Fixes #849

* 10 merged PRs:

  * Merge pull request #871 from deepj/travis
  * Merge pull request #874 from wallclockbuilder/master
  * Merge pull request #883 from dadah89/igor/trim_only_worker
  * Merge pull request #884 from uistudio/async-callback
  * Merge pull request #888 from mlarraz/tick_minitest
  * Merge pull request #890 from todd/directory_docs
  * Merge pull request #891 from ctaintor/improve_clustered_status
  * Merge pull request #893 from spastorino/add_missing_require
  * Merge pull request #897 from zendesk/master
  * Merge pull request #899 from kch/kch-readme-fixes

## 2.16.0 / 2016-01-27

* 7 minor features:

  * Add 'set_remote_address' config option
  * Allow to run puma in silent mode
  * Expose cli options in DSL
  * Support passing JRuby keystore info in ssl_bind DSL
  * Allow umask for unix:/// style control urls
  * Expose `old_worker_count` in stats url
  * Support TLS client auth (verify_mode) in jruby

* 7 bug fixes:

  * Don't persist before_fork hook in state file
  * Reload bundler before pulling in rack. Fixes #859
  * Remove NEWRELIC_DISPATCHER env variable
  * Cleanup C code
  * Use Timeout.timeout instead of Object.timeout
  * Make phased restarts faster
  * Ignore the case of certain headers, because HTTP

* 1 doc changes:

  * Test against the latest Ruby 2.1, 2.2, 2.3, head and JRuby 9.0.4.0 on Travis

* 12 merged PRs
  * Merge pull request #822 from kwugirl/remove_NEWRELIC_DISPATCHER
  * Merge pull request #833 from joemiller/jruby-client-tls-auth
  * Merge pull request #837 from YuriSolovyov/ssl-keystore-jruby
  * Merge pull request #839 from mezuka/master
  * Merge pull request #845 from deepj/timeout-deprecation
  * Merge pull request #846 from sriedel/strip_before_fork
  * Merge pull request #850 from deepj/travis
  * Merge pull request #853 from Jeffrey6052/patch-1
  * Merge pull request #857 from zendesk/faster_phased_restarts
  * Merge pull request #858 from mlarraz/fix_some_warnings
  * Merge pull request #860 from zendesk/expose_old_worker_count
  * Merge pull request #861 from zendesk/allow_control_url_umask

## 2.15.3 / 2015-11-07

* 1 bug fix:

  * Fix JRuby parser

## 2.15.2 / 2015-11-06

* 2 bug fixes:
  * ext/puma_http11: handle duplicate headers as per RFC
  * Only set ctx.ca iff there is a params['ca'] to set with.

* 2 PRs merged:
  * Merge pull request #818 from unleashed/support-duplicate-headers
  * Merge pull request #819 from VictorLowther/fix-ca-and-verify_null-exception

## 2.15.1 / 2015-11-06

* 1 bug fix:

  * Allow older openssl versions

## 2.15.0 / 2015-11-06

* 6 minor features:
  * Allow setting ca without setting a verify mode
  * Make jungle for init.d support rbenv
  * Use SSL_CTX_use_certificate_chain_file for full chain
  * cluster: add worker_boot_timeout option
  * configuration: allow empty tags to mean no tag desired
  * puma/cli: support specifying STD{OUT,ERR} redirections and append mode

* 5 bug fixes:
  * Disable SSL Compression
  * Fix bug setting worker_directory when using a symlink directory
  * Fix error message in DSL that was slightly inaccurate
  * Pumactl: set correct process name. Fixes #563
  * thread_pool: fix race condition when shutting down workers

* 10 doc fixes:
  * Add before_fork explanation in Readme.md
  * Correct spelling in DEPLOYMENT.md
  * Correct spelling in docs/nginx.md
  * Fix spelling errors.
  * Fix typo in deployment description
  * Fix typos (it's -> its) in events.rb and server.rb
  * fixing for typo mentioned in #803
  * Spelling correction for README
  * thread_pool: fix typos in comment
  * More explicit docs for worker_timeout

* 18 PRs merged:
  * Merge pull request #768 from nathansamson/patch-1
  * Merge pull request #773 from rossta/spelling_corrections
  * Merge pull request #774 from snow/master
  * Merge pull request #781 from sunsations/fix-typo
  * Merge pull request #791 from unleashed/allow_empty_tags
  * Merge pull request #793 from robdimarco/fix-working-directory-symlink-bug
  * Merge pull request #794 from peterkeen/patch-1
  * Merge pull request #795 from unleashed/redirects-from-cmdline
  * Merge pull request #796 from cschneid/fix_dsl_message
  * Merge pull request #799 from annafw/master
  * Merge pull request #800 from liamseanbrady/fix_typo
  * Merge pull request #801 from scottjg/ssl-chain-file
  * Merge pull request #802 from scottjg/ssl-crimes
  * Merge pull request #804 from burningTyger/patch-2
  * Merge pull request #809 from unleashed/threadpool-fix-race-in-shutdown
  * Merge pull request #810 from vlmonk/fix-pumactl-restart-bug
  * Merge pull request #814 from schneems/schneems/worker_timeout-docs
  * Merge pull request #817 from unleashed/worker-boot-timeout

## 2.14.0 / 2015-09-18

* 1 minor feature:
  * Make building with SSL support optional

* 1 bug fix:
  * Use Rack::Builder if available. Fixes #735

## 2.13.4 / 2015-08-16

* 1 bug fix:
  * Use the environment possible set by the config early and from
    the config file later (if set).

## 2.13.3 / 2015-08-15

Seriously, I need to revamp config with tests.

* 1 bug fix:
  * Fix preserving options before cleaning for state. Fixes #769

## 2.13.2 / 2015-08-15

The "clearly I don't have enough tests for the config" release.

* 1 bug fix:
  * Fix another place binds wasn't initialized. Fixes #767

## 2.13.1 / 2015-08-15

* 2 bug fixes:
  * Fix binds being masked in config files. Fixes #765
  * Use options from the config file properly in pumactl. Fixes #764

## 2.13.0 / 2015-08-14

* 1 minor feature:
  * Add before_fork hooks option.

* 3 bug fixes:
  * Check for OPENSSL_NO_ECDH before using ECDH
  * Eliminate logging overhead from JRuby SSL
  * Prefer cli options over config file ones. Fixes #669

* 1 deprecation:
  * Add deprecation warning to capistrano.rb. Fixes #673

* 4 PRs merged:
  * Merge pull request #668 from kcollignon/patch-1
  * Merge pull request #754 from nathansamson/before_boot
  * Merge pull request #759 from BenV/fix-centos6-build
  * Merge pull request #761 from looker/no-log

## 2.12.3 / 2015-08-03

* 8 minor bugs fixed:
  * Fix Capistrano 'uninitialized constant Puma' error.
  * Fix some ancient and incorrect error handling code
  * Fix uninitialized constant error
  * Remove toplevel rack interspection, require rack on load instead
  * Skip empty parts when chunking
  * Switch from inject to each in config_ru_binds iteration
  * Wrap SSLv3 spec in version guard.
  * ruby 1.8.7 compatibility patches

* 4 PRs merged:
  * Merge pull request #742 from deivid-rodriguez/fix_missing_require
  * Merge pull request #743 from matthewd/skip-empty-chunks
  * Merge pull request #749 from huacnlee/fix-cap-uninitialized-puma-error
  * Merge pull request #751 from costi/compat_1_8_7

* 1 test fix:
  * Add 1.8.7, rbx-1 (allow failures) to Travis.

## 2.12.2 / 2015-07-17

* 2 bug fix:
  * Pull over and use Rack::URLMap. Fixes #741
  * Stub out peercert on JRuby for now. Fixes #739

## 2.12.1 / 2015-07-16

* 2 bug fixes:
  * Use a constant format. Fixes #737
  * Use strerror for Windows sake. Fixes #733

* 1 doc change:
  * typo fix: occured -> occurred

* 1 PR merged:
  * Merge pull request #736 from paulanunda/paulanunda/typo-fix

## 2.12.0 / 2015-07-14

* 13 bug fixes:
  * Add thread reaping to thread pool
  * Do not automatically use chunked responses when hijacked
  * Do not suppress Content-Length on partial hijack
  * Don't allow any exceptions to terminate a thread
  * Handle ENOTCONN client disconnects when setting REMOTE_ADDR
  * Handle very early exit of cluster mode. Fixes #722
  * Install rack when running tests on travis to use rack/lint
  * Make puma -v and -h return success exit code
  * Make pumactl load config/puma.rb by default
  * Pass options from pumactl properly when pruning. Fixes #694
  * Remove rack dependency. Fixes #705
  * Remove the default Content-Type: text/plain
  * Add Client Side Certificate Auth

* 8 doc/test changes:
  * Added example sourcing of environment vars
  * Added tests for bind configuration on rackup file
  * Fix example config text
  * Update DEPLOYMENT.md
  * Update Readme with example of custom error handler
  * ci: Improve Travis settings
  * ci: Start running tests against JRuby 9k on Travis
  * ci: Convert to container infrastructure for travisci

* 2 ops changes:
  * Check for system-wide rbenv
  * capistrano: Add additional env when start rails

* 16 PRs merged:
  * Merge pull request #686 from jjb/patch-2
  * Merge pull request #693 from rob-murray/update-example-config
  * Merge pull request #697 from spk/tests-bind-on-rackup-file
  * Merge pull request #699 from deees/fix/require_rack_builder
  * Merge pull request #701 from deepj/master
  * Merge pull request #702 from Jimdo/thread-reaping
  * Merge pull request #703 from deepj/travis
  * Merge pull request #704 from grega/master
  * Merge pull request #709 from lian/master
  * Merge pull request #711 from julik/master
  * Merge pull request #712 from yakara-ltd/pumactl-default-config
  * Merge pull request #715 from RobotJiang/master
  * Merge pull request #725 from rwz/master
  * Merge pull request #726 from strenuus/handle-client-disconnect
  * Merge pull request #729 from allaire/patch-1
  * Merge pull request #730 from iamjarvo/container-infrastructure

## 2.11.3 / 2015-05-18

* 5 bug fixes:
  * Be sure to unlink tempfiles after a request. Fixes #690
  * Coerce the key to a string before checking. (thar be symbols). Fixes #684
  * Fix hang on bad SSL handshake
  * Remove `enable_SSLv3` support from JRuby

* 1 PR merged:
  * Merge pull request #698 from looker/hang-handshake

## 2.11.2 / 2015-04-11

* 2 minor features:
  * Add `on_worker_fork` hook, which allows to mimic Unicorn's behavior
  * Add shutdown_debug config option

* 4 bug fixes:
  * Fix the Config constants not being available in the DSL. Fixes #683
  * Ignore multiple port declarations
  * Proper 'Connection' header handling compatible with HTTP 1.[01] protocols
  * Use "Puma" instead of "puma" to reporting to New Relic

* 1 doc fixes:
  * Add Gitter badge.

* 6 PRs merged:
  * Merge pull request #657 from schneems/schneems/puma-once-port
  * Merge pull request #658 from Tomohiro/newrelic-dispatcher-default-update
  * Merge pull request #662 from basecrm/connection-compatibility
  * Merge pull request #664 from fxposter/on-worker-fork
  * Merge pull request #667 from JuanitoFatas/doc/gemspec
  * Merge pull request #672 from chulkilee/refactor

## 2.11.1 / 2015-02-11

* 2 bug fixes:
  * Avoid crash in strange restart conditions
  * Inject the GEM_HOME that bundler into puma-wild's env. Fixes #653

* 2 PRs merged:
  * Merge pull request #644 from bpaquet/master
  * Merge pull request #646 from mkonecny/master

## 2.11.0 / 2015-01-20

* 9 bug fixes:
  * Add mode as an additional bind option to unix sockets. Fixes #630
  * Advertise HTTPS properly after a hot restart
  * Don't write lowlevel_error_handler to state
  * Fix phased restart with stuck requests
  * Handle spaces in the path properly. Fixes #622
  * Set a default REMOTE_ADDR to avoid using peeraddr on unix sockets. Fixes #583
  * Skip device number checking on jruby. Fixes #586
  * Update extconf.rb to compile correctly on OS X
  * redirect io right after daemonizing so startup errors are shown. Fixes #359

* 6 minor features:
  * Add a configuration option that prevents puma from queueing requests.
  * Add reload_worker_directory
  * Add the ability to pass environment variables to the init script (for Jungle).
  * Add the proctitle tag to the worker. Fixes #633
  * Infer a proctitle tag based on the directory
  * Update lowlevel error message to be more meaningful.

* 10 PRs merged:
  * Merge pull request #478 from rubencaro/master
  * Merge pull request #610 from kwilczynski/master
  * Merge pull request #611 from jasonl/better-lowlevel-message
  * Merge pull request #616 from jc00ke/master
  * Merge pull request #623 from raldred/patch-1
  * Merge pull request #628 from rdpoor/master
  * Merge pull request #634 from deepj/master
  * Merge pull request #637 from raskhadafi/patch-1
  * Merge pull request #639 from ebeigarts/fix-phased-restarts
  * Merge pull request #640 from codehotter/issue-612-dependent-requests-deadlock

## 2.10.2 / 2014-11-26

* 1 bug fix:
  * Conditionalize thread local cleaning, fixes perf degradation fix
    The code to clean out all Thread locals adds pretty significant
    overhead to a each request, so it has to be turned on explicitly
    if a user needs it.

## 2.10.1 / 2014-11-24

* 1 bug fix:
  * Load the app after daemonizing because the app might start threads.

  This change means errors loading the app are now reported only in the redirected
  stdout/stderr.

  If you're app has problems starting up, start it without daemon mode initially
  to test.

## 2.10.0 / 2014-11-23

* 3 minor features:
  * Added on_worker_shutdown hook mechanism
  * Allow binding to ipv6 addresses for ssl URIs
  * Warn about any threads started during app preload

* 5 bug fixes:
  * Clean out a threads local data before doing work
  * Disable SSLv3. Fixes #591
  * First change the directory to use the correct Gemfile.
  * Only use config.ru binds if specified. Fixes #606
  * Strongish cipher suite with FS support for some browsers

* 2 doc changes:
  * Change umask examples to more permissive values
  * fix typo in README.md

* 9 Merged PRs:
  * Merge pull request #560 from raskhadafi/prune_bundler-bug
  * Merge pull request #566 from sheltond/master
  * Merge pull request #593 from andruby/patch-1
  * Merge pull request #594 from hassox/thread-cleanliness
  * Merge pull request #596 from burningTyger/patch-1
  * Merge pull request #601 from sorentwo/friendly-umask
  * Merge pull request #602 from 1334/patch-1
  * Merge pull request #608 from Gu1/master
  * Merge remote-tracking branch 'origin/pr/538'

## 2.9.2 / 2014-10-25

* 8 bug fixes:
  * Fix puma-wild handling a restart properly. Fixes #550
  * JRuby SSL POODLE update
  * Keep deprecated features warnings
  * Log the current time when Puma shuts down.
  * Fix cross-platform extension library detection
  * Use the correct Windows names for OpenSSL.
  * Better error logging during startup
  * Fixing sexist error messages

* 6 PRs merged:
  * Merge pull request #549 from bsnape/log-shutdown-time
  * Merge pull request #553 from lowjoel/master
  * Merge pull request #568 from mariuz/patch-1
  * Merge pull request #578 from danielbuechele/patch-1
  * Merge pull request #581 from alexch/slightly-better-logging
  * Merge pull request #590 from looker/jruby_disable_sslv3

## 2.9.1 / 2014-09-05

* 4 bug fixes:
  * Cleanup the SSL related structures properly, fixes memory leak
  * Fix thread spawning edge case.
  * Force a worker check after a worker boots, don't wait 5sec. Fixes #574
  * Implement SIGHUP for logs reopening

* 2 PRs merged:
  * Merge pull request #561 from theoldreader/sighup
  * Merge pull request #570 from havenwood/spawn-thread-edge-case

## 2.9.0 / 2014-07-12

* 1 minor feature:
  * Add SSL support for JRuby

* 3 bug fixes:
  * Typo BUNDLER_GEMFILE -> BUNDLE_GEMFILE
  * Use fast_write because we can't trust syswrite
  * pumactl - do not modify original ARGV

* 4 doc fixes:
  * BSD-3-Clause over BSD to avoid confusion
  * Deploy doc: clarification of the GIL
  * Fix typo in DEPLOYMENT.md
  * Update README.md

* 6 PRs merged:
  * Merge pull request #520 from misfo/patch-2
  * Merge pull request #530 from looker/jruby-ssl
  * Merge pull request #537 from vlmonk/patch-1
  * Merge pull request #540 from allaire/patch-1
  * Merge pull request #544 from chulkilee/bsd-3-clause
  * Merge pull request #551 from jcxplorer/patch-1

## 2.8.2 / 2014-04-12

* 4 bug fixes:
  * During upgrade, change directory in main process instead of workers.
  * Close the client properly on error
  * Capistrano: fallback from phased restart to start when not started
  * Allow tag option in conf file

* 4 doc fixes:
  * Fix Puma daemon service README typo
  * `preload_app!` instead of `preload_app`
  * add preload_app and prune_bundler to example config
  * allow changing of worker_timeout in config file

* 11 PRs merged:
  * Merge pull request #487 from ckuttruff/master
  * Merge pull request #492 from ckuttruff/master
  * Merge pull request #493 from alepore/config_tag
  * Merge pull request #503 from mariuz/patch-1
  * Merge pull request #505 from sammcj/patch-1
  * Merge pull request #506 from FlavourSys/config_worker_timeout
  * Merge pull request #510 from momer/rescue-block-handle-servers-fix
  * Merge pull request #511 from macool/patch-1
  * Merge pull request #514 from edogawaconan/refactor_env
  * Merge pull request #517 from misfo/patch-1
  * Merge pull request #518 from LongMan/master

## 2.8.1 / 2014-03-06

* 1 bug fixes:
  * Run puma-wild with proper deps for prune_bundler

* 2 doc changes:
  * Described the configuration file finding behavior added in 2.8.0 and how to disable it.
  * Start the deployment doc

* 6 PRs merged:
  * Merge pull request #471 from arthurnn/fix_test
  * Merge pull request #485 from joneslee85/patch-9
  * Merge pull request #486 from joshwlewis/patch-1
  * Merge pull request #490 from tobinibot/patch-1
  * Merge pull request #491 from brianknight10/clarify-no-config

## 2.8.0 / 2014-02-28

* 8 minor features:
  * Add ability to autoload a config file. Fixes #438
  * Add ability to detect and terminate hung workers. Fixes #333
  * Add booted_workers to stats response
  * Add config to customize the default error message
  * Add prune_bundler option
  * Add worker indexes, expose them via on_worker_boot. Fixes #440
  * Add pretty process name
  * Show the ruby version in use

* 7 bug fixes:
  * Added 408 status on timeout.
  * Be more hostile with sockets that write block. Fixes #449
  * Expect at_exit to exclusively remove the pidfile. Fixes #444
  * Expose latency and listen backlog via bind query. Fixes #370
  * JRuby raises IOError if the socket is there. Fixes #377
  * Process requests fairly. Fixes #406
  * Rescue SystemCallError as well. Fixes #425

* 4 doc changes:
  * Add 2.1.0 to the matrix
  * Add Code Climate badge to README
  * Create signals.md
  * Set the license to BSD. Fixes #432

* 14 PRs merged:
  * Merge pull request #428 from alexeyfrank/capistrano_default_hooks
  * Merge pull request #429 from namusyaka/revert-const_defined
  * Merge pull request #431 from mrb/master
  * Merge pull request #433 from alepore/process-name
  * Merge pull request #437 from ibrahima/master
  * Merge pull request #446 from sudara/master
  * Merge pull request #451 from pwiebe/status_408
  * Merge pull request #453 from joevandyk/patch-1
  * Merge pull request #470 from arthurnn/fix_458
  * Merge pull request #472 from rubencaro/master
  * Merge pull request #480 from jjb/docs-on-running-test-suite
  * Merge pull request #481 from schneems/master
  * Merge pull request #482 from prathamesh-sonpatki/signals-doc-cleanup
  * Merge pull request #483 from YotpoLtd/master

## 2.7.1 / 2013-12-05

* 1 bug fix:

  * Keep STDOUT/STDERR the right mode. Fixes #422

## 2.7.0 / 2013-12-03

* 1 minor feature:
  * Adding TTIN and TTOU to increment/decrement workers

* N bug fixes:
  * Always use our Process.daemon because it's not busted
  * Add capistrano restart failback to start.
  * Change position of `cd` so that rvm gemset is loaded
  * Clarify some platform specifics
  * Do not close the pipe sockets when retrying
  * Fix String#byteslice for Ruby 1.9.1, 1.9.2
  * Fix compatibility with 1.8.7.
  * Handle IOError closed stream in IO.select
  * Increase the max URI path length to 2048 chars from 1024 chars
  * Upstart jungle use config/puma.rb instead

## 2.6.0 / 2013-09-13

* 2 minor features:
  * Add support for event hooks
  ** Add a hook for state transitions
  * Add phased restart to capistrano recipe.

* 4 bug fixes:
  * Convince workers to stop by SIGKILL after timeout
  * Define RSTRING_NOT_MODIFIED for Rubinius performance
  * Handle BrokenPipe, StandardError and IOError in fat_wrote and break out
  * Return success status to the invoking environment

## 2.5.1 / 2013-08-13

* 2 bug fixes:

  * Keep jruby daemon mode from retrying on a hot restart
  * Extract version from const.rb in gemspec

## 2.5.0 / 2013-08-08

* 2 minor features:
  * Allow configuring pumactl with config.rb
  * make `pumactl restart` start puma if not running

* 6 bug fixes:
  * Autodetect ruby managers and home directory in upstart script
  * Convert header values to string before sending.
  * Correctly report phased-restart availability
  * Fix pidfile creation/deletion race on jruby daemonization
  * Use integers when comparing thread counts
  * Fix typo in using lopez express (raw tcp) mode

* 6 misc changes:
  * Fix typo in phased-restart response
  * Uncomment setuid/setgid by default in upstart
  * Use Puma::Const::PUMA_VERSION in gemspec
  * Update upstart comments to reflect new commandline
  * Remove obsolete pumactl instructions; refer to pumactl for details
  * Make Bundler used puma.gemspec version agnostic

## 2.4.1 / 2013-08-07

* 1 experimental feature:
  * Support raw tcp servers (aka Lopez Express mode)

## 2.4.0 / 2013-07-22

* 5 minor features:
  * Add PUMA_JRUBY_DAEMON_OPTS to get around agent starting twice
  * Add ability to drain accept socket on shutdown
  * Add port to DSL
  * Adds support for using puma config file in capistrano deploys.
  * Make phased_restart fallback to restart if not available

* 10 bug fixes:

  * Be sure to only delete the pid in the master. Fixes #334
  * Call out -C/--config flags
  * Change parser symbol names to avoid clash. Fixes #179
  * Convert thread pool sizes to integers
  * Detect when the jruby daemon child doesn't start properly
  * Fix typo in CLI help
  * Improve the logging output when hijack is used. Fixes #332
  * Remove unnecessary thread pool size conversions
  * Setup :worker_boot as an Array. Fixes #317
  * Use 127.0.0.1 as REMOTE_ADDR of unix client. Fixes #309


## 2.3.2 / 2013-07-08

* 1 bug fix:

  * Move starting control server to after daemonization.

## 2.3.1 / 2013-07-06

* 2 bug fixes:

  * Include the right files in the Manifest.
  * Disable inheriting connections on restart on windows. Fixes #166

* 1 doc change:
  * Better document some platform constraints

## 2.3.0 / 2013-07-05

* 1 major bug fix:

  * Stabilize control server, add support in cluster mode

* 5 minor bug fixes:

  * Add ability to cleanup stale unix sockets
  * Check status data better. Fixes #292
  * Convert raw IO errors to ConnectionError. Fixes #274
  * Fix sending Content-Type and Content-Length for no body status. Fixes #304
  * Pass state path through to `pumactl start`. Fixes #287

* 2 internal changes:

  * Refactored modes into seperate classes that CLI uses
  * Changed CLI to take an Events object instead of stdout/stderr (API change)

## 2.2.2 / 2013-07-02

* 1 bug fix:

  * Fix restart_command in the config

## 2.2.1 / 2013-07-02

* 1 minor feature:

  * Introduce preload flag

* 1 bug fix:

  * Pass custom restart command in JRuby

## 2.2.0 / 2013-07-01

* 1 major feature:

  * Add ability to preload rack app

* 2 minor bugfixes:

  * Don't leak info when not in development. Fixes #256
  * Load the app, then bind the ports

## 2.1.1 / 2013-06-20

* 2 minor bug fixes:

  * Fix daemonization on jruby
  * Load the application before daemonizing. Fixes #285

## 2.1.0 / 2013-06-18

* 3 minor features:
  * Allow listening socket to be configured via Capistrano variable
  * Output results from 'stat's command when using pumactl
  * Support systemd socket activation

* 15 bug fixes:
  * Deal with pipes closing while stopping. Fixes #270
  * Error out early if there is no app configured
  * Handle ConnectionError rather than the lowlevel exceptions
  * tune with `-C` config file and `on_worker_boot`
  * use `-w`
  * Fixed some typos in upstart scripts
  * Make sure to use bytesize instead of size (MiniSSL write)
  * Fix an error in puma-manager.conf
  * fix: stop leaking sockets on restart (affects ruby 1.9.3 or before)
  * Ignore errors on the cross-thread pipe. Fixes #246
  * Ignore errors while uncorking the socket (it might already be closed)
  * Ignore the body on a HEAD request. Fixes #278
  * Handle all engine data when possible. Fixes #251.
  * Handle all read exceptions properly. Fixes #252
  * Handle errors from the server better

* 3 doc changes:
  * Add note about on_worker_boot hook
  * Add some documentation for Clustered mode
  * Added quotes to /etc/puma.conf

## 2.0.1 / 2013-04-30

* 1 bug fix:

  * Fix not starting on JRuby properly

## 2.0.0 / 2013-04-29

RailsConf 2013 edition!

* 2 doc changes:
  * Start with rackup -s Puma, NOT rackup -s puma.
  * Minor doc fixes in the README.md, Capistrano section

* 2 bug fixes:
  * Fix reading RACK_ENV properly. Fixes #234
  * Make cap recipe handle tmp/sockets; fixes #228

* 3 minor changes:
  * Fix capistrano recipe
  * Fix stdout/stderr logs to sync outputs
  * allow binding to IPv6 addresses

## 2.0.0.b7 / 2013-03-18

* 5 minor enhancements:

  * Add -q option for :start
  * Add -V, --version
  * Add default Rack handler helper
  * Upstart support
  * Set worker directory from configuration file

* 12 bug fixes:

  * Close the binder in the right place. Fixes #192
  * Handle early term in workers. Fixes #206
  * Make sure that the default port is 80 when the request doesn't include HTTP_X_FORWARDED_PROTO.
  * Prevent Errno::EBADF errors on restart when running ruby 2.0
  * Record the proper @master_pid
  * Respect the header HTTP_X_FORWARDED_PROTO when the host doesn't include a port number.
  * Retry EAGAIN/EWOULDBLOCK during syswrite
  * Run exec properly to restart. Fixes #154
  * Set Rack run_once to false
  * Syncronize all access to @timeouts. Fixes #208
  * Write out the state post-daemonize. Fixes #189
  * Prevent crash when all workers are gone

## 2.0.0.b6 / 2013-02-06

* 2 minor enhancements:

  * Add hook for running when a worker boots
  * Advertise the Configuration object for apps to use.

* 1 bug fix:

  * Change directory in working during upgrade. Fixes #185

## 2.0.0.b5 / 2013-02-05

* 2 major features:
  * Add phased worker upgrade
  * Add support for the rack hijack protocol

* 2 minor features:
  * Add -R to specify the restart command
  * Add config file option to specify the restart command

* 5 bug fixes:
  * Cleanup pipes properly. Fixes #182
  * Daemonize earlier so that we don't lose app threads. Fixes #183
  * Drain the notification pipe. Fixes #176, thanks @cryo28
  * Move write_pid to after we daemonize. Fixes #180
  * Redirect IO properly and emit message for checkpointing

## 2.0.0.b4 / 2012-12-12

* 4 bug fixes:
  * Properly check #syswrite's value for variable sized buffers. Fixes #170
  * Shutdown status server properly
  * Handle char vs byte and mixing syswrite with write properly
  * made MiniSSL validate key/cert file existence

## 2.0.0.b3 / 2012-11-22

* 1 bug fix:
  * Package right files in gem

## 2.0.0.b2 / 2012-11-18
* 5 minor feature:
  * Now Puma is bundled with an capistrano recipe. Just require
     'puma/capistrano' in you deploy.rb
  * Only inject CommonLogger in development mode
  * Add -p option to pumactl
  * Add ability to use pumactl to start a server
  * Add options to daemonize puma

* 7 bug fixes:
  * Reset the IOBuffer properly. Fixes #148
  * Shutdown gracefully on JRuby with Ctrl-C
  * Various methods to get newrelic to start. Fixes #128
  * fixing syntax error at capistrano recipe
  * Force ECONNRESET when read returns nil
  * Be sure to empty the drain the todo before shutting down. Fixes #155
  * allow for alternate locations for status app

## 2.0.0.b1 / 2012-09-11

* 1 major feature:
  * Optional worker process mode (-w) to allow for process scaling in
    addition to thread scaling

* 1 bug fix:
  * Introduce Puma::MiniSSL to be able to properly control doing
    nonblocking SSL

NOTE: SSL support in JRuby is not supported at present. Support will
be added back in a future date when a java Puma::MiniSSL is added.

## 1.6.3 / 2012-09-04

* 1 bug fix:
  * Close sockets waiting in the reactor when a hot restart is performed
    so that browsers reconnect on the next request

## 1.6.2 / 2012-08-27

* 1 bug fix:
  * Rescue StandardError instead of IOError to handle SystemCallErrors
    as well as other application exceptions inside the reactor.

## 1.6.1 / 2012-07-23

* 1 packaging bug fixed:
  * Include missing files

## 1.6.0 / 2012-07-23

* 1 major bug fix:
  * Prevent slow clients from starving the server by introducing a
    dedicated IO reactor thread. Credit for reporting goes to @meh.

## 1.5.0 / 2012-07-19

* 7 contributors to this release:
  * Christian Mayer
  * Darío Javier Cravero
  * Dirkjan Bussink
  * Gianluca Padovani
  * Santiago Pastorino
  * Thibault Jouan
  * tomykaira

* 6 bug fixes:
  * Define RSTRING_NOT_MODIFIED for Rubinius
  * Convert status to integer. Fixes #123
  * Delete pidfile when stopping the server
  * Allow compilation with -Werror=format-security option
  * Fix wrong HTTP version for a HTTP/1.0 request
  * Use String#bytesize instead of String#length

* 3 minor features:
  * Added support for setting RACK_ENV via the CLI, config file, and rack app
  * Allow Server#run to run sync. Fixes #111
  * Puma can now run on windows

## 1.4.0 / 2012-06-04

* 1 bug fix:
  * SCRIPT_NAME should be passed from env to allow mounting apps

* 1 experimental feature:
  * Add puma.socket key for direct socket access

## 1.3.1 / 2012-05-15

* 2 bug fixes:
  * use #bytesize instead of #length for Content-Length header
  * Use StringIO properly. Fixes #98

## 1.3.0 / 2012-05-08

* 2 minor features:
  * Return valid Rack responses (passes Lint) from status server
  * Add -I option to specify $LOAD_PATH directories

* 4 bug fixes:
  * Don't join the server thread inside the signal handle. Fixes #94
  * Make NullIO#read mimic IO#read
  * Only stop the status server if it's started. Fixes #84
  * Set RACK_ENV early in cli also. Fixes #78

* 1 new contributor:
  * Jesse Cooke

## 1.2.2 / 2012-04-28

* 4 bug fixes:

  * Report a lowlevel error to stderr
  * Set a fallback SERVER_NAME and SERVER_PORT
  * Keep the encoding of the body correct. Fixes #79
  * show error.to_s along with backtrace for low-level error

## 1.2.1 / 2012-04-11

 1 bug fix:

   * Fix rack.url_scheme for SSL servers. Fixes #65

## 1.2.0 / 2012-04-11

 1 major feature:

   * When possible, the internal restart does a "hot restart" meaning
     the server sockets remains open, so no connections are lost.

 1 minor feature:

    * More helpful fallback error message

 6 bug fixes:

    * Pass the proper args to unknown_error. Fixes #54, #58
    * Stop the control server before restarting. Fixes #61
    * Fix reporting https only on a true SSL connection
    * Set the default content type to 'text/plain'. Fixes #63
    * Use REUSEADDR. Fixes #60
    * Shutdown gracefully on SIGTERM. Fixes #53

 2 new contributors:

   * Seamus Abshere
   * Steve Richert

## 1.1.1 / 2012-03-30

 1 bugfix:

   * Include puma/compat.rb in the gem (oops!)

## 1.1.0 / 2012-03-30

 1 bugfix:

   * Make sure that the unix socket has the perms 0777 by default

 1 minor feature:

   * Add umask param to the unix:// bind to set the umask

## 1.0.0 / 2012-03-29

* Released!

## Ignore - this is for maintainers to copy-paste during release
## Master

* Features
  * Your feature goes here (#Github Number)

* Bugfixes
  * Your bugfix goes here (#Github Number)<|MERGE_RESOLUTION|>--- conflicted
+++ resolved
@@ -15,7 +15,6 @@
 
 * Deprecations, Removals and Breaking API Changes
   * `--control` has been removed. Use `--control-url` (#1487)
-<<<<<<< HEAD
   * `worker_directory` has been removed. Use `directory`.
   * min_threads now set by environment variables PUMA_MIN_THREADS and MIN_THREADS. (#2143)
   * max_threads now set by environment variables PUMA_MAX_THREADS and MAX_THREADS. (#2143)
@@ -26,10 +25,7 @@
   * Daemonization has been removed without replacement. (#2170)
   * Changed #connected_port to #connected_ports (#2076)
   * Configuration: `environment` is read from `RAILS_ENV`, if `RACK_ENV` can't be found (#2022)
-=======
-  * `worker_directory` has been removed. Use `directory`
   * Log binding on http:// for TCP bindings to make it clickable
->>>>>>> 4ecd9359
 
 * Bugfixes
   * Close client http connections made to an ssl server with TLSv1.3 (#2116)
